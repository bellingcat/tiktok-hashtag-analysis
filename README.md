--- conflicted
+++ resolved
@@ -4,22 +4,15 @@
 ## Pre-requisites
 1. Make sure you have Python 3.6 or a later version installed.
 2. Download and install TikTok scraper: https://github.com/drawrowfly/tiktok-scraper 
-<<<<<<< HEAD
 3. (Optional) create and activate a virtual environment for this tool, for example by executing the following command, which creates the `env` virtual environment:
 
     `python3 -m venv env`
-=======
-3. Go to the project folder and create your virtual environment <code> python3 -m vent env </code>
-4. Start your virtual environment <code> source ./env/bin/activate </code>
-5. Run <code> pip install -r requirements.txt </code>
+4. Start your virtual environment 
+    `source ./env/bin/activate`
+5. Run `pip install -r requirements.txt`
 
 You should now be ready to start using the tool.
 
->>>>>>> 0126f361
-
-4. Install the Python package dependencies for this tool by executing the command: 
-
-    `pip install -r requirements.txt`
 
 ## About the tool
 ### Command-line arguments
@@ -56,39 +49,11 @@
         └── data.json
 ```
 
-<<<<<<< HEAD
+
 The `data` folder contains all the downloaded data as shown in the tree diagram above. 
-- The `log` folder contains the `log.json` file, which records the total number of downloaded posts and videos for the hashtags against the timestamp of when the script was run.
+- (Depricated: logging info is now found in logfile.py in the project folder.) The `log` folder contains the `log.json` file, which records the total number of downloaded posts and videos for the hashtags against the timestamp of when the script was run.
 - The `ids` folder contains two files `post_ids.json` and `video_ids.json` that record the ids of the downloaded posts and videos for each hashtag.
 - Each hashtag has a folder with two subfolders `posts` and `videos` that store posts and videos respectively. The posts are stored in the `data.json` file in the `posts` folder, and videos are stored as the `.mp4` files in the `videos` folder.
-=======
-<code>data</code> folder contains all the downloaded data as shown in the picture above. 
-1. (Depricated: logging info is now found in logfile.py in the project folder.) the <code>log</code> folder contains log.json which records the total number of downloaded posts and videos for the hashtags against the time stamp of when the script is run.
-2. the <code>ids</code> folder contains two files <code>post_ids.json</code> and <code>video_ids.json</code> that records the ids of the downloaded posts and videos for each hashtag.
-3. Each hashtag has a folder with two subfolders <code>posts</code> and <code>videos</code> that store posts and videos respectively. The posts are stored in the <code>data.json</code> file in the <code>posts</code> folder, and videos are stored as the <code>.mp4</code> files in the <code>videos</code> folder.
-
-
-
-### Post download 
-Run the run_downloader.py with the following option:
-```
-$ python3 run_downloader.py -t london paris newyork -p
-['london', 'paris', 'newyork']
-SUCCESS - 962 entries added to ../data/london/posts/data.json!!!
-SUCCESS - 962 entries added to ../data/ids/post_ids.json!!!
-Successfully deleted /Users/work/Documents/development_projects/Tiktok/tiktok/data/london/posts/london_1651533070680.json!!!
-Total posts for the hashtag london are: 962
-SUCCESS - 961 entries added to ../data/paris/posts/data.json!!!
-SUCCESS - 961 entries added to ../data/ids/post_ids.json!!!
-Successfully deleted /Users/work/Documents/development_projects/Tiktok/tiktok/data/paris/posts/paris_1651533102789.json!!!
-Total posts for the hashtag paris are: 961
-SUCCESS - 941 entries added to ../data/newyork/posts/data.json!!!
-SUCCESS - 941 entries added to ../data/ids/post_ids.json!!!
-Successfully deleted /Users/work/Documents/development_projects/Tiktok/tiktok/data/newyork/posts/newyork_1651533125549.json!!!
-Total posts for the hashtag newyork are: 941
-Successfully logged 2864 entries!!!!
-```
->>>>>>> 0126f361
 
 
 ## How to use
