# TikTok hashtag analysis toolset 

The tool helps to download posts and videos from TikTok for a given set of hashtags over a period of time. Users can create a growing database of posts for specific hashtags which can then be used for further hashtag analysis. It uses the [TikTokApi](https://github.com/davidteather/TikTok-Api) Python package  to download the posts and uses [yt-dlp](https://github.com/yt-dlp/yt-dlp) to download the videos.

[![PyPI version](https://badge.fury.io/py/tiktok-hashtag-analysis.svg)](https://badge.fury.io/py/tiktok-hashtag-analysis)

## Pre-requisites
1. Make sure you have Python 3.9 or a later version installed
2. Install the tool with pip: `pip install tiktok-hashtag-analysis`
   - Alternatively you can install directly from the latest version on GitHub: `pip install git+https://github.com/bellingcat/tiktok-hashtag-analysis`
<<<<<<< HEAD
3. Make sure [Playwright](https://playwright.dev/python/docs/intro) is properly installed byrunning the command `python -m playwright install`
=======
3. Make sure [Playwright](https://playwright.dev/python/docs/intro) is properly installed by running the command `python -m playwright install`
>>>>>>> e548b6fc

You should now be ready to start using it.

## About the tool
### Command-line arguments
```
usage: tiktok-hashtag-analysis [-h] [--file FILE] [-d] [--number NUMBER] [-p] [-t] [--output-dir OUTPUT_DIR] [--config CONFIG] [--log LOG] [--limit LIMIT] [-v] [hashtags ...]

Analyze hashtags within posts scraped from TikTok.

positional arguments:
  hashtags              List of hashtags to scrape

optional arguments:
  -h, --help            show this help message and exit
  --file FILE           File name containing list of hashtags to scrape
  -d, --download        Download video files corresponding to scraped posts
  --number NUMBER       The number of co-occurring hashtags to analyze
  -p, --plot            Plot the most common co-occurring hashtags
  -t, --table           Print a table of the most common co-occurring hashtags
  --output-dir OUTPUT_DIR
                        Directory to save scraped data and visualizations to
  --config CONFIG       File name of configuration file to store TikTok credentials to
  --log LOG             File to write logs to
  --limit LIMIT         Maximum number of videos to download for each hashtag
  -v, --verbose         Increase output verbosity
```

### Structure of output data
```
$ tree ../data
../data
├── london
│   ├── plots
│   ├── posts.json
│   └── media
├── newyork
│   ├── plots
│   ├── posts.json
│   └── media
└── paris
│   ├── plots
│   ├── posts.json
│   └── media
```


The `data` folder contains all the downloaded data as shown in the tree diagram above. 
- Each hashtag has a folder with two subfolders `plots` and `media` that store plots of the most common co-occurring hashtags, and media downloaded from the posts. The posts are stored in the `posts.json` file, and downloaded media is stored as `.mp4` files (for videos) or audio and image files (for image galleries) in the `media` folder.


## How to use
### Post downloading
Running the `tiktok-hashtag-analysis` command with the following options will scrape posts that contain the hashtags `#london`, `#paris`, or `#newyork`:

    tiktok-hashtag-analysis london paris newyork

and will produce an output similar to the following log:

    $ tiktok-hashtag-analysis download london paris newyork
    Hashtags to scrape: ['london', 'paris', 'newyork']
    Scraped 963 posts containing the hashtag 'london'
    Scraped 961 posts containing the hashtag 'paris'
    Scraped 940 posts containing the hashtag 'newyork'
    Successfully scraped 2864 total entries

- The list of hashtags to scrape is specified as a positional argument

### Video downloading
Running the `tiktok-hashtag-analysis` script with the following options will scrape trending posts containing the hashtag `#london`:
`tiktok-hashtag-analysis london --download`

- The `--download` flag specifies that video files for scraped posts should be downloaded

Note that video downloading is a time and data rate consuming task, as a result we recommend using one hashtag at a time when using the `--download` flag to avoid complications.

## Analyzing results 
### Most common co-occurring hashtags
In addition to scraping data and downloading media, the `tiktok-hashtag-analysis` script can also analyze the frequencies of the most common co-occurring hashtags in a given set of posts.

Assume we want to analyze the 20 most frequently co-occurring hashtags in the downloaded posts of the `#london` hashtag.

- The results can be plotted and saved as a PNG file by executing the following command: 

    `tiktok-hashtag-analysis london --number 20 --plot`
    
    which will produce a figure similar to that shown below:
    <p align="center">
        <img src="https://user-images.githubusercontent.com/18430739/166878928-d146b352-b68c-4ab4-bd2c-feb2f0140df9.png" height="500" alt="Top 20 most frequent common hashtags in posts containing the #london hashtag">
    </p>
    
    In the above plot, the highest occurrence is the `#fyp` hashtag, which is tagged in more than half of all posts containing the `#london` hashtag.

- The results can be displayed in tabular form by executing the following command:

    `tiktok-hashtag-analysis london --number 20 --table`

    which will produce a terminal output similar to the following:
    ```
    Co-occurring hashtags for #london posts
    Rank     Hashtag                        Occurrences     Frequency      
    0        london                         881             1.0000
    1        fyp                            399             0.4529
    2        uk                             174             0.1975
    3        foryou                         168             0.1907
    4        viral                          152             0.1725
    5        foryoupage                     137             0.1555
    6        fypシ                           73              0.0829
    7        funny                          54              0.0613
    8        tiktok                         43              0.0488
    9        trending                       43              0.0488
    10       british                        41              0.0465
    11       england                        38              0.0431
    12       xyzbca                         34              0.0386
    13       fy                             33              0.0375
    14       usa                            33              0.0375
    15       love                           29              0.0329
    16       comedy                         25              0.0284
    17       royalfamily                    23              0.0261
    18       queen                          23              0.0261
    19       queenelizabeth                 22              0.0250
    Total posts: 881
    ```

    The `Frequency` column shows the ratio of the occurrence to the total number of downloaded posts.

### Contributing
To run the build-in tests in the `tests/` directory, first install the test dependency packages:

```
pip install .[dev]
```

and then run the tests using the following command:

```
pytest
```

This repo uses [black](https://github.com/psf/black) to format source code and [mypy](https://mypy.readthedocs.io/en/stable/) for static type checking. Before submitting a pull request, please run both tools on the source code.<|MERGE_RESOLUTION|>--- conflicted
+++ resolved
@@ -8,11 +8,7 @@
 1. Make sure you have Python 3.9 or a later version installed
 2. Install the tool with pip: `pip install tiktok-hashtag-analysis`
    - Alternatively you can install directly from the latest version on GitHub: `pip install git+https://github.com/bellingcat/tiktok-hashtag-analysis`
-<<<<<<< HEAD
-3. Make sure [Playwright](https://playwright.dev/python/docs/intro) is properly installed byrunning the command `python -m playwright install`
-=======
 3. Make sure [Playwright](https://playwright.dev/python/docs/intro) is properly installed by running the command `python -m playwright install`
->>>>>>> e548b6fc
 
 You should now be ready to start using it.
 
